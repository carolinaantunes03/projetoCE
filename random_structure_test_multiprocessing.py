--- conflicted
+++ resolved
@@ -124,14 +124,10 @@
         viewer.close()
         env.close()
 
-<<<<<<< HEAD
         avg_velocity_x = t_velocity_x / t
         avg_velocity_y = t_velocity_y / t
 
         fitness_val = t_reward + 0.1 * avg_velocity_x
-=======
-        fitness_val = t_reward + 50 * max_step_reward
->>>>>>> ae21514b
 
         return fitness_val, t_reward  # return fitness and reward
 
