import numpy as np
import random
import gymnasium as gym
import torch
import time
import os
import json
import multiprocessing
from evogym.envs import *
from evogym import EvoViewer, get_full_connectivity
from crossover_operators import binomial_crossover
from neural_controller import *
import utils


# ---- PARAMETERS ----
NUM_GENERATIONS = 20  # Number of generations to evolve
POPULATION_SIZE = 10  # Number of robots per generation
STEPS = 500

# (1+1) Evolution Strategy Params
SIGMA = 0.1
ALPHA = 0.25

# (μ + λ) Evolution Strategy Params
MU = 5  # Number of parents
LAMBDA = 5  # Number of offspring

# Mutation Params
MUTATION_RATE = 0.15  # Probability of mutation

# Selection Params
TOURNAMENT_SIZE = 2  # Number of individuals in the tournament for selection
ELITISM = True  # Whether to use elitism or not
ELITE_SIZE = 1  # Number of elite individuals to carry over to the next generation

# -- For Robot Eval ---
MULTIPROCESSING = True  # Whether to use multiprocessing or not

# ---- Fixed Robot Structure ----
robot_structure = np.array([
    [1, 3, 1, 0, 0],
    [4, 1, 3, 2, 2],
    [3, 4, 4, 4, 4],
    [3, 0, 0, 3, 2],
    [0, 0, 0, 0, 2]
])

# ---- TESTING SETTINGS ----
SCENARIO = "DownStepper-v0"

SCENARIOS = [
    "DownStepper-v0",
    "ObstacleTraverser-v0",
]

connectivity = get_full_connectivity(robot_structure)
env = gym.make(SCENARIO, max_episode_steps=STEPS,
               body=robot_structure, connections=connectivity)
sim = env.sim
input_size = env.observation_space.shape[0]  # Observation size
output_size = env.action_space.shape[0]  # Action size

brain = NeuralController(input_size, output_size)

# ---- FITNESS FUNCTION ----


def evaluate_population_fitness(population) -> tuple:
    """Evaluate the fitness of a population of robots."""
    fitness_scores = []
    rewards = []

    if not MULTIPROCESSING:
        # Sequential execution if multiprocessing is not enabled
        for robot in population:
            fitness_score, reward = evaluate_fitness(robot)
            fitness_scores.append(fitness_score)
            rewards.append(reward)
        return fitness_scores, rewards

    # Use more than one process, e.g., the number of available CPU cores
    # Be mindful of resource limits and potential overhead
    # Use number of robots or CPU cores, whichever is smaller
    num_processes = min(len(population), os.cpu_count())
    if num_processes > 1:  # Only use multiprocessing if beneficial
        try:
            # Ensure the main script execution is guarded by if __name__ == "__main__":
            # This is crucial for multiprocessing on Windows.
            with multiprocessing.Pool(processes=8) as pool:
                results = pool.map(evaluate_fitness, population)

            for fitness_score, reward in results:
                fitness_scores.append(fitness_score)
                rewards.append(reward)
        except Exception as e:
            print(
                f"Multiprocessing failed: {e}. Falling back to sequential execution.")
            # Fallback to sequential execution if multiprocessing fails
            for robot in population:
                fitness_score, reward = evaluate_fitness(robot)
                fitness_scores.append(fitness_score)
                rewards.append(reward)
    else:
        # Execute sequentially if only one process is needed or available
        for robot in population:
            fitness_score, reward = evaluate_fitness(robot)
            fitness_scores.append(fitness_score)
            rewards.append(reward)

    return fitness_scores, rewards


def evaluate_fitness(weights, view=False):
    utils.set_weights(brain, weights)  # Load weights into the network
    try:
        env = gym.make(SCENARIO, max_episode_steps=STEPS,
                       body=robot_structure, connections=connectivity)
        sim = env.sim
        viewer = EvoViewer(sim)
        viewer.track_objects("robot")

        state = env.reset()[0]  # Get initial state
        t_reward = 0
        t_velocity_x = 0.0
        t_velocity_y = 0.0
        max_step_reward = 0.0

        t = 0
        for t in range(STEPS):
            # Get action from NN controller
            state_tensor = torch.tensor(
                state, dtype=torch.float32).unsqueeze(0)
            action = brain(state_tensor).detach().numpy().flatten()

            if view:
                viewer.render('screen')
            state, reward, terminated, truncated, info = env.step(action)

            time = sim.get_time()
            vel = sim.object_vel_at_time(time, "robot")
            vel_at_t = np.mean(vel, axis=1)

            t_velocity_x += vel_at_t[0]
            t_velocity_y += vel_at_t[1]

            t_reward += reward
            max_step_reward = max(max_step_reward, reward)

            t += 1
            if terminated or truncated:
                env.reset()
                break

        viewer.close()
        env.close()

        total_time = sim.get_time()

        avg_velocity_x = t_velocity_x / t
        avg_velocity_y = t_velocity_y / t

        time_penalty_factor = 0.05
        fitness_val = t_reward / (1 + time_penalty_factor * total_time)

        return fitness_val, t_reward

    except (ValueError, IndexError) as e:
        return -15.0, 0

# ---- HELPER FUNCTIONS ----


def get_flat_params(brain):
    return np.concatenate([p.detach().numpy().flatten() for p in brain.parameters()])


# ---- RANDOM SEARCH ALGORITHM ----
def random_search_algorithm():
    best_fitness = -np.inf
    best_params = None
    best_reward = 0

    best_fitness_history = []
    average_fitness_history = []
    best_reward_history = []
    average_reward_history = []

    print("Starting random search...")

    for generation in range(NUM_GENERATIONS):
        # Generate population of random weights
        population = []
        for _ in range(POPULATION_SIZE):
            param_vector = np.random.randn(
                sum(p.numel() for p in brain.parameters()))
            population.append(param_vector)

        # Evaluate all individuals in the population
        fitness_scores, rewards = evaluate_population_fitness([
            utils.get_param_as_weights(params, model=brain) for params in population
        ])

        # Find the best individual in the current generation
        best_idx = np.argmax(fitness_scores)
        current_best_fitness = fitness_scores[best_idx]
        current_best_params = population[best_idx]
        current_best_reward = rewards[best_idx]

        # Update best overall solution if better was found
        if current_best_fitness > best_fitness:
            best_fitness = current_best_fitness
            best_params = current_best_params.copy()
            best_reward = current_best_reward
            print(f"Gen {generation+1}: New best fitness = {best_fitness:.2f}")
        else:
            print(
                f"Gen {generation+1}: No improvement (best={best_fitness:.2f})")

        # Save history
        best_fitness_history.append(best_fitness)
        average_fitness_history.append(np.mean(fitness_scores))
        best_reward_history.append(best_reward)
        average_reward_history.append(np.mean(rewards))

    # Set the best weights found
    utils.set_weights(brain, utils.get_param_as_weights(
        best_params, model=brain))

    return (
        best_params,
        best_fitness,
        best_fitness_history,
        average_fitness_history,
        best_reward_history,
        average_reward_history,
    )


# ---- (1+1) EVOLUTION STRATEGY ----
def one_plus_one_es():
    param_vector = get_flat_params(brain)
    best_params = param_vector.copy()

    best_fitness, best_reward = evaluate_fitness(
        utils.get_param_as_weights(best_params, model=brain))
    best_fitness_history = [best_fitness]
    average_fitness_history = [best_fitness]
    best_reward_history = [best_reward]
    average_reward_history = [best_reward]

    print(f"Initial fitness: {best_fitness:.2f}")

    for generation in range(NUM_GENERATIONS):
        offspring_params = best_params.copy()
        # Mutation to create offspring
        # Apply mutation to each parameter with probability ALPHA
        # SIGMA is the mutation step size (the standard deviation of the Gaussian noise)
        for i in range(len(offspring_params)):
            if np.random.rand() < ALPHA:
                offspring_params[i] += SIGMA * np.random.randn()

        offspring_fitness, offspring_reward = evaluate_fitness(
            utils.get_param_as_weights(offspring_params, model=brain))

        if offspring_fitness > best_fitness:
            best_fitness = offspring_fitness
            best_params = offspring_params.copy()
            best_reward = offspring_reward
            print(f"Gen {generation+1}: New best fitness = {best_fitness:.2f}")
        else:
            print(
                f"Gen {generation+1}: No improvement (best={best_fitness:.2f})")

        best_fitness_history.append(best_fitness)
        average_fitness_history.append(best_fitness)
        best_reward_history.append(best_reward)
        average_reward_history.append(best_reward)

    utils.set_weights(brain, utils.get_param_as_weights(
        best_params, model=brain))

    return (
        best_params,
        best_fitness,
        best_fitness_history,
        average_fitness_history,
        best_reward_history,
        average_reward_history,
    )

# ---- (μ + λ) EVOLUTION STRATEGY ----


def mu_plus_lambda_es(mu=MU, lamb=LAMBDA):
    # Evaluate initial mu parents
    parents = []
    for _ in range(mu):
        param_vector = get_flat_params(brain)
        fitness, reward = evaluate_fitness(
            utils.get_param_as_weights(param_vector, model=brain))
        parents.append(
            {'params': param_vector, 'fitness': fitness, 'reward': reward})

    # Sort parents by fitness descending
    parents.sort(key=lambda x: x['fitness'], reverse=True)

    best_params = parents[0]['params'].copy()
    best_fitness = parents[0]['fitness']
    best_reward = parents[0]['reward']

    best_fitness_history = [best_fitness]
    average_fitness_history = [np.mean([p['fitness'] for p in parents])]
    best_reward_history = [best_reward]
    average_reward_history = [np.mean([p['reward'] for p in parents])]

    print(f"Initial best fitness: {best_fitness:.2f}")

    # Calculate max generations based on budget:
    max_generations = (NUM_GENERATIONS - mu) // lamb

    for generation in range(max_generations):
        offspring = []

        # For each offspring, choose a parent to mutate (can do uniform random or tournament)
        for _ in range(lamb):
            parent = random.choice(parents)
            child_params = parent['params'].copy()
            # Mutation like in 1+1 ES:
            for i in range(len(child_params)):
                if np.random.rand() < ALPHA:
                    child_params[i] += SIGMA * np.random.randn()

            child_fitness, child_reward = evaluate_fitness(
                utils.get_param_as_weights(child_params, model=brain))
            offspring.append(
                {'params': child_params, 'fitness': child_fitness, 'reward': child_reward})

        # Combine parents + offspring and select top mu individuals
        combined = parents + offspring
        combined.sort(key=lambda x: x['fitness'], reverse=True)
        parents = combined[:mu]

        # Track stats from the new parent population
        current_best = parents[0]
        if current_best['fitness'] > best_fitness:
            best_fitness = current_best['fitness']
            best_params = current_best['params'].copy()
            best_reward = current_best['reward']
            print(f"Gen {generation+1}: New best fitness = {best_fitness:.2f}")
        else:
            print(
                f"Gen {generation+1}: No improvement (best={best_fitness:.2f})")

        best_fitness_history.append(best_fitness)
        average_fitness_history.append(
            np.mean([p['fitness'] for p in parents]))
        best_reward_history.append(best_reward)
        average_reward_history.append(np.mean([p['reward'] for p in parents]))

    # Set best found weights in brain
    utils.set_weights(brain, utils.get_param_as_weights(
        best_params, model=brain))

    return (
        best_params,
        best_fitness,
        best_fitness_history,
        average_fitness_history,
        best_reward_history,
        average_reward_history,
    )


# ---- CMA-ES ----
# from: https://algorithmafternoon.com/strategies/covariance_matrix_adaptation_evolution_strategy/
def cma_es(populationSize=POPULATION_SIZE, muRatio=0.5):

    best_fitness = -np.inf
    best_params = None
    best_reward = 0

    best_fitness_history = []
    average_fitness_history = []
    best_reward_history = []
    average_reward_history = []
    # Initialization

    # Initialize mean to random point in the search space
    mean = np.random.randn(sum(p.numel() for p in brain.parameters()))

    # Initialize covariance to identity matrix

    covariance = np.eye(len(mean))

    # Initialize step size to a suitable value in the search space bounds

    stepSize = 0.5 * np.std(mean)

    # Compute cumulationFactor and dampFactor based on muEffective and the dimensionality

    muEffective = int(muRatio * populationSize)

    dimensionality = len(mean)

    # Defaults from the source

    cumulationFactor = (muEffective + 2) / (dimensionality + muEffective + 5)

    dampFactor = 1 + 2 * \
        max(0, np.sqrt((muEffective - 1)/(dimensionality + 1)) - 1) + cumulationFactor

    # Small constant to add to the diagonal of the covariance matrix for numerical stability
    epsilon = 1e-8

    for generation in range(NUM_GENERATIONS):
        # Main Loop:
        # 1. Sample a population of populationSize candidate solutions from a multivariate normal distribution with mean and covariance * (stepSize^2)
        try:
            # Add regularization to the covariance matrix to prevent SVD errors
            regularized_covariance = covariance * \
                (stepSize**2) + epsilon * np.eye(dimensionality)
            population = np.random.multivariate_normal(
                mean, regularized_covariance, populationSize)
        except np.linalg.LinAlgError as e:
            print(
                f"Warning: LinAlgError during sampling: {e}. Resetting covariance and step size.")
            # Reset covariance and step size if sampling fails
            covariance = np.eye(dimensionality)
            # Avoid zero std dev
            stepSize = 0.5 * np.std(mean) if np.std(mean) > 1e-6 else 0.5
            regularized_covariance = covariance * \
                (stepSize**2) + epsilon * np.eye(dimensionality)
            population = np.random.multivariate_normal(
                mean, regularized_covariance, populationSize)

        # 2. Evaluate the fitness of each candidate solution using the objective function
        fitness_scores_list, rewards_list = evaluate_population_fitness([
            utils.get_param_as_weights(params, model=brain) for params in population
        ])
        # Convert lists to numpy arrays for advanced indexing
        fitness_scores = np.array(fitness_scores_list)
        rewards = np.array(rewards_list)

        # 3. Select the best muEffective solutions based on their rank in fitness scores

        sorted_indices = np.argsort(fitness_scores)[::-1]
        selected_indices = sorted_indices[:muEffective]
        selected_solutions = population[selected_indices]
        selected_fitness_scores = fitness_scores[selected_indices]
        selected_rewards = rewards[selected_indices]

        # 4. Update mean to the weighted average of the selected solutions

        mean = np.mean(
            selected_solutions, axis=0)

        # 5. Update covariance based on the selected solutions and the cumulative path of successful mutations

        # This is a simplified version of the covariance update step

        covariance = np.cov(selected_solutions, rowvar=False) + \
            np.outer(mean, mean) * (1 - cumulationFactor)

        # 6. Update stepSize based on the cumulative path of successful mutations and the dampFactor

        stepSize *= np.exp((np.linalg.norm(mean) - 1) / dampFactor)

        # 7. Update the best solution found so far
        best_fitness_idx = np.argmax(fitness_scores)
        best_reward_idx = np.argmax(rewards)

        if fitness_scores[best_fitness_idx] > best_fitness:
            best_fitness = fitness_scores[best_fitness_idx]
            best_params = population[best_fitness_idx].copy()

        if rewards[best_reward_idx] > best_reward:
            best_reward = rewards[best_reward_idx]

        # Save history
        best_fitness_history.append(best_fitness)
        average_fitness_history.append(np.mean(fitness_scores))
        best_reward_history.append(best_reward)
        average_reward_history.append(np.mean(rewards))

        # Print the best fitness and average fitness for the current generation
        print(f"Gen {generation+1}: Best Fitness={best_fitness:.2f}, Avg Fitness={np.mean(fitness_scores):.2f}, Best Reward={best_reward:.2f}, Avg Reward={np.mean(rewards):.2f}")

    # Set the best weights found
    utils.set_weights(brain, utils.get_param_as_weights(
        best_params, model=brain))

    return (
        best_params,
        best_fitness,
        best_fitness_history,
        average_fitness_history,
        best_reward_history,
        average_reward_history,
    )


# ---- DIFFERENTIAL EVOLUTION ----
def differential_evolution(pop_size=POPULATION_SIZE, scale=0.5, cr=0.5, mutant_selection="rand"):
    # initialization
    # Generate population of random weights
    population = []
    for _ in range(pop_size):  # Use pop_size here
        param_vector = np.random.randn(
            sum(p.numel() for p in brain.parameters()))
        population.append(param_vector)

    # Evaluate initial population
    fitness_scores, rewards = evaluate_population_fitness([
        utils.get_param_as_weights(params, model=brain) for params in population
    ])

    best_fitness_idx = np.argmax(fitness_scores)
    best_fitness = fitness_scores[best_fitness_idx]
    best_params = population[best_fitness_idx].copy()
    # Correctly initialize best_reward based on initial population
    # Use the reward corresponding to the best fitness
    best_reward = rewards[best_fitness_idx]

    best_fitness_history = [best_fitness]  # Store initial best
    average_fitness_history = [
        np.mean(fitness_scores)]  # Store initial average
    best_reward_history = [best_reward]  # Store initial best reward
    average_reward_history = [np.mean(rewards)]  # Store initial average reward

    print(
        f"Initial best fitness: {best_fitness:.2f}, Initial avg fitness: {average_fitness_history[0]:.2f}")

    for generation in range(NUM_GENERATIONS):
        trial_vectors = []  # Collect trial vectors for batch evaluation

        # Generate trial vectors for the entire population
        for i in range(pop_size):
            # Mutation
            if mutant_selection == "rand":  # DE/rand/1
                idxs = list(range(pop_size))
                idxs.remove(i)
                a, b, c = random.sample(idxs, 3)
                mutant_vector = population[a] + \
                    scale * (population[b] - population[c])

            elif mutant_selection == "best":  # DE/best/1
                idxs = list(range(pop_size))
                idxs.remove(i)
                a, b = random.sample(idxs, 2)
                mutant_vector = population[best_fitness_idx] + \
                    scale * (population[a] - population[b])

            else:
                raise ValueError("Invalid mutant selection method.")

            # Crossover
            trial_vector = binomial_crossover(
                population[i], mutant_vector, cr=cr)
            trial_vectors.append(trial_vector)

        # Evaluate all trial vectors using multiprocessing if enabled
        trial_fitness_scores, trial_rewards = evaluate_population_fitness([
            utils.get_param_as_weights(params, model=brain) for params in trial_vectors
        ])

        new_population = []
        new_fitness_scores = []
        new_rewards = []

        # Selection: Compare trial vectors with current population
        for i in range(pop_size):
            # Keep trial if better or equal
            if trial_fitness_scores[i] >= fitness_scores[i]:
                new_population.append(trial_vectors[i])
                new_fitness_scores.append(trial_fitness_scores[i])
                new_rewards.append(trial_rewards[i])

                # Check for new overall best
                if trial_fitness_scores[i] > best_fitness:
                    best_fitness = trial_fitness_scores[i]
                    best_params = trial_vectors[i].copy()
                    best_reward = trial_rewards[i]
                    # Print improvement immediately when found
                    # print(f"Gen {generation+1}: New best fitness = {best_fitness:.2f}")
            else:
                new_population.append(population[i])
                new_fitness_scores.append(fitness_scores[i])
                new_rewards.append(rewards[i])

        # Update population and scores for the next generation
        population = new_population
        fitness_scores = new_fitness_scores
        rewards = new_rewards

        # Update best fitness/reward for the generation (in case the best was replaced by a worse one but is still the best overall)
        current_gen_best_idx = np.argmax(fitness_scores)
        if fitness_scores[current_gen_best_idx] > best_fitness:
            best_fitness = fitness_scores[current_gen_best_idx]
            best_params = population[current_gen_best_idx].copy()
            best_reward = rewards[current_gen_best_idx]

        # Save history for the generation
        best_fitness_history.append(best_fitness)
        average_fitness_history.append(np.mean(fitness_scores))
        # Track the best reward found so far
        best_reward_history.append(best_reward)
        average_reward_history.append(np.mean(rewards))

        print(
            f"Gen {generation+1}: Best Fitness={best_fitness:.2f}, Avg Fitness={average_fitness_history[-1]:.2f}, Best Reward={best_reward:.2f}, Avg Reward={average_reward_history[-1]:.2f}")

    # Set the best weights found
    utils.set_weights(brain, utils.get_param_as_weights(
        best_params, model=brain))

    return (
        best_params,
        best_fitness,
        best_fitness_history,
        average_fitness_history,
        best_reward_history,
        average_reward_history,
    )


def setup_run(seed):
    np.random.seed(seed)
    random.seed(seed)
    torch.manual_seed(seed)


# ------ EXPERIMENTS ----------
# Choose which approach to run:
if __name__ == "__main__":

    multiprocessing.freeze_support()  # For Windows compatibility

    RUN_SEEDS = [6363, 9374, 2003, 198, 2782]
    results_folder = "results/task2/"

    experiment_info = {
        # ***********************************************************************************
        # Change this to the name of the experiment. Will be used in the folder name.
<<<<<<< HEAD
        "name": "mupluslambdase",
=======
        "name": "(2.1)DeRand1BinBiggerNN",
>>>>>>> 6b48a8fa
        # ***********************************************************************************
        "repetitions": len(RUN_SEEDS),
        "num_generations": NUM_GENERATIONS,
        "sigma": SIGMA,
        "alpha": ALPHA,
        "steps": STEPS,
        "population_size": POPULATION_SIZE,
        "mutation_rate": MUTATION_RATE,
        "mu": MU,
        "lamb": LAMBDA,
        "controller": NeuralController.__name__,
        "scenario": SCENARIO,
        "time": time.strftime("D%d_M%m_%H_%M"),
    }

    if not os.path.exists(results_folder):
        os.makedirs(results_folder)

    # Create a folder for the experiment
    experiment_folder = os.path.join(
        results_folder,
        experiment_info["scenario"],
        f"{experiment_info['name']}_{experiment_info['time']}",
    )

    if not os.path.exists(experiment_folder):
        os.makedirs(experiment_folder)

    # Save experiment info to experiment.json
    with open(os.path.join(experiment_folder, "experiment.json"), "w") as f:
        json.dump(experiment_info, f, indent=4)

    print("Starting experiment...")
    print("Experiment info:")
    print(experiment_info)

    for i, SEED in enumerate(RUN_SEEDS):
        run_info = {}

        print(f"Running experiment {i + 1} with seed {SEED}")

        setup_run(SEED)

        run_folder = os.path.join(experiment_folder, f"run_{i + 1}")
        if not os.path.exists(run_folder):
            os.makedirs(run_folder)

        start_time = time.time()

        # ***********************************************************************************
        (
            best_controller_params,
            best_fitness,
            best_fitness_history,
            average_fitness_history,
            best_reward_history,
            average_reward_history,
<<<<<<< HEAD
        ) = mu_plus_lambda_es()
=======
        ) = differential_evolution(pop_size=POPULATION_SIZE, scale=0.5, cr=0.5, mutant_selection="rand")
>>>>>>> 6b48a8fa
        # ***********************************************************************************

        end_time = time.time()

        print(f"Best fitness found: {best_fitness:.2f}")

        run_info["best_controller_params"] = best_controller_params.tolist()
        run_info["best_fitness"] = best_fitness
        run_info["best_fitness_history"] = best_fitness_history
        run_info["average_fitness_history"] = average_fitness_history
        run_info["best_reward_history"] = best_reward_history
        run_info["average_reward_history"] = average_reward_history
        run_info["execution_time"] = end_time - start_time
        run_info["seed"] = SEED

        with open(os.path.join(run_folder, "run.json"), "w") as f:
            json.dump(run_info, f, indent=4)

        # Create a GIF of the best performing controller
        utils.create_gif_nn(
            weights=best_controller_params,
            robot_structure=robot_structure,
            filename=os.path.join(run_folder, "best_robot.gif"),
            scenario=SCENARIO,
            steps=STEPS,
            brain=brain,
        )<|MERGE_RESOLUTION|>--- conflicted
+++ resolved
@@ -642,11 +642,7 @@
     experiment_info = {
         # ***********************************************************************************
         # Change this to the name of the experiment. Will be used in the folder name.
-<<<<<<< HEAD
-        "name": "mupluslambdase",
-=======
         "name": "(2.1)DeRand1BinBiggerNN",
->>>>>>> 6b48a8fa
         # ***********************************************************************************
         "repetitions": len(RUN_SEEDS),
         "num_generations": NUM_GENERATIONS,
@@ -704,11 +700,7 @@
             average_fitness_history,
             best_reward_history,
             average_reward_history,
-<<<<<<< HEAD
-        ) = mu_plus_lambda_es()
-=======
         ) = differential_evolution(pop_size=POPULATION_SIZE, scale=0.5, cr=0.5, mutant_selection="rand")
->>>>>>> 6b48a8fa
         # ***********************************************************************************
 
         end_time = time.time()
